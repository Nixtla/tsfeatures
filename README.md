--- conflicted
+++ resolved
@@ -26,11 +26,7 @@
 
 
 ``` python
-<<<<<<< HEAD
 tsfeatures(panel, freq=7, parallel=True)
-```
-=======
-tsfeatures(series, frcy=7, parallel=True)
 ```
 
 ## Sum of absolute differences versus the R implementation
@@ -78,5 +74,4 @@
 | alpha             |  3.42 |
 | beta              |  3.78 |
 | hw_gamma          |  4.18 |
-| hurst             | 12.41 |
->>>>>>> 983f43dc
+| hurst             | 12.41 |