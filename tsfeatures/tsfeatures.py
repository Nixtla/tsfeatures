#!/usr/bin/env python
# coding: utf-8

import warnings
warnings.warn = lambda *a, **kw: False

import pandas as pd
import numpy as np
import multiprocessing as mp
import statsmodels.api as sm

from itertools import groupby
from collections import ChainMap
<<<<<<< HEAD
from statsmodels.tsa.seasonal import STL

import statsmodels.api as sm
=======
from functools import partial
from rstl import STL
from arch import arch_model
from supersmoother import supersmoother
from sklearn.linear_model import LinearRegression
>>>>>>> a550fcb6
from statsmodels.tsa.stattools import acf, pacf, kpss
from statsmodels.tsa.ar_model import AR
from statsmodels.tsa.holtwinters import ExponentialSmoothing
from statsmodels.tsa.api import Holt
from scipy.optimize import minimize_scalar

<<<<<<< HEAD
from entropy import spectral_entropy
import multiprocessing as mp

from sklearn.linear_model import LinearRegression
from itertools import groupby
from arch import arch_model
from supersmoother import supersmoother
from functools import partial

from tsfeatures.utils_ts import poly, embed, scalets
from tsfeatures.custom_tests import terasvirta_test, sample_entropy, \
                                    hurst_exponent, ur_pp
=======
from tsfeatures.utils import (
    poly, embed, scalets,
    terasvirta_test, sample_entropy,
    hurst_exponent, ur_pp,
    lambda_coef_var
)
>>>>>>> a550fcb6

np.seterr(divide='ignore', invalid='ignore')

def acf_features(x, freq=None):
    """Calculates autocorrelation function features.

    Parameters
    ----------
    x: numpy array
        The time series.
    freq: int
        Frequency of the time series

    Returns
    -------
    dict
        Dict with calculated features.
    """
    if freq is None:
        m = 1
    else:
        m = freq
    size_x = len(x)

    acfx = acf(x, nlags = max(m, 10), fft=False)
    if size_x > 10:
        acfdiff1x = acf(np.diff(x, n = 1), nlags =  10, fft=False)
    else:
        acfdiff1x = [np.nan]*2

    if size_x > 11:
        acfdiff2x = acf(np.diff(x, n = 2), nlags =  10, fft=False)
    else:
        acfdiff2x = [np.nan]*2

    # first autocorrelation coefficient
    acf_1 = acfx[1] if size_x > 1 else np.nan

    # sum of squares of first 10 autocorrelation coefficients
    sum_of_sq_acf10 = np.sum((acfx[1:11])**2) if size_x > 10 else np.nan

    # first autocorrelation ciefficient of differenced series
    diff1_acf1 = acfdiff1x[1]

    # sum of squared of first 10 autocorrelation coefficients of differenced series
    diff1_acf10 = np.sum((acfdiff1x[1:11])**2) if size_x > 10 else np.nan

    # first autocorrelation coefficient of twice-differenced series
    diff2_acf1 = acfdiff2x[1]

    # Sum of squared of first 10 autocorrelation coefficients of twice-differenced series
    diff2_acf10 = np.sum((acfdiff2x[1:11])**2) if size_x > 11 else np.nan

    output = {
        'x_acf1': acf_1,
        'x_acf10': sum_of_sq_acf10,
        'diff1_acf1': diff1_acf1,
        'diff1_acf10': diff1_acf10,
        'diff2_acf1': diff2_acf1,
        'diff2_acf10': diff2_acf10
    }

    if m > 1:
        output['seas_acf1'] = acfx[m] if len(acfx) > m else np.nan

    return output

def pacf_features(x, freq=None):
    """Calculates partial autocorrelation function features.

    Parameters
    ----------
    x: numpy array
        The time series.
    freq: int
        Frequency of the time series

    Returns
    -------
    dict
        Dict with calculated features.
    """
    if freq is None:
        m = 1
    else:
        m = freq

    nlags_ = max(m, 5)

    if len(x) > 1:
        try:
            pacfx = pacf(x, nlags = nlags_, method='ldb')
        except:
            pacfx = np.nan
    else:
        pacfx = np.nan

    # Sum of first 6 PACs squared
    if len(x) > 5:
        pacf_5 = np.sum(pacfx[1:6]**2)
    else:
        pacf_5 = np.nan

    # Sum of first 5 PACs of difference series squared
    if len(x) > 6:
        try:
            diff1_pacf = pacf(np.diff(x, n = 1), nlags = 5, method='ldb')[1:6]
            diff1_pacf_5 = np.sum(diff1_pacf**2)
        except:
            diff1_pacf_5 = np.nan
    else:
        diff1_pacf_5 = np.nan


    # Sum of first 5 PACs of twice differenced series squared
    if len(x) > 7:
        try:
            diff2_pacf = pacf(np.diff(x, n = 2), nlags = 5, method='ldb')[1:6]
            diff2_pacf_5 = np.sum(diff2_pacf**2)
        except:
            diff2_pacf_5 = np.nan
    else:
        diff2_pacf_5 = np.nan

    output = {
        'x_pacf5': pacf_5,
        'diff1x_pacf5': diff1_pacf_5,
        'diff2x_pacf5': diff2_pacf_5
    }

    if m > 1:
        output['seas_pacf'] = pacfx[m] if len(pacfx) > m else np.nan

    return output

def holt_parameters(x, freq=None):
    """Fitted parameters of a Holt model.

    Parameters
    ----------
    x: numpy array
        The time series.
    freq: int
        Frequency of the time series

    Returns
    -------
    dict
        Dict with calculated features.
    """
    try :
        fit = Holt(x).fit()
        params = {
            'alpha': fit.params['smoothing_level'],
            'beta': fit.params['smoothing_slope']
        }
    except:
        params = {
            'alpha': np.nan,
            'beta': np.nan
        }

    return params


def hw_parameters(x, freq=None):
    """Fitted parameters of a Holt-Winters model.

    Parameters
    ----------
    x: numpy array
        The time series.
    freq: int
        Frequency of the time series

    Returns
    -------
    dict
        Dict with calculated features.
    """
    if freq is None:
        m = 1
    else:
        m = freq
    try:
        fit = ExponentialSmoothing(x, seasonal_periods=m, trend='add', seasonal='add').fit()
        params = {
            'hw_alpha': fit.params['smoothing_level'],
            'hw_beta': fit.params['smoothing_slope'],
            'hw_gamma': fit.params['smoothing_seasonal']
        }
    except:
        params = {
            'hw_alpha': np.nan,
            'hw_beta': np.nan,
            'hw_gamma': np.nan
        }

    return params

def entropy(x, freq=None):
    """Calculates sample entropy.

    Parameters
    ----------
    x: numpy array
        The time series.
    freq: int
        Frequency of the time series

    Returns
    -------
    dict
        Dict with calculated features.
    """
    try:
        entropy = sample_entropy(x)
    except:
        entropy = np.nan

    return {'entropy': entropy}

def count_entropy(x, freq=None):
    """Count entropy.

    Parameters
    ----------
    x: numpy array
        The time series.
    freq: int
        Frequency of the time series

    Returns
    -------
    dict
        Dict with calculated features.
    """
    entropy = x[x>0]*np.log(x[x>0])
    entropy = -entropy.sum()

    return {'entropy': entropy}

def lumpiness(x, freq=None):
    """lumpiness.

    Parameters
    ----------
    x: numpy array
        The time series.
    freq: int
        Frequency of the time series

    Returns
    -------
    dict
        Dict with calculated features.
    """
    if (freq == 1) or (freq is None):
        width = 10
    else:
        width = freq

    nr = len(x)
    lo = np.arange(0, nr, width)
    up = lo + width
    nsegs = nr / width
    varx = [np.nanvar(x[lo[idx]:up[idx]], ddof=1) for idx in np.arange(int(nsegs))]

    if len(x) < 2*width:
        lumpiness = 0
    else:
        lumpiness = np.nanvar(varx, ddof=1)

    return {'lumpiness': lumpiness}

def stability(x, freq=None):
    """Stability.

    Parameters
    ----------
    x: numpy array
        The time series.
    freq: int
        Frequency of the time series

    Returns
    -------
    dict
        Dict with calculated features.
    """
    if freq == 1:
        width = 10
    else:
        width = freq

    nr = len(x)
    lo = np.arange(0, nr, width)
    up = lo + width
    nsegs = nr / width
    meanx = [np.nanmean(x[lo[idx]:up[idx]]) for idx in np.arange(int(nsegs))]

    if len(x) < 2*width:
        stability = 0
    else:
        stability = np.nanvar(meanx, ddof=1)

    return {'stability': stability}

def crossing_points(x, freq=None):
    """Crossing points.

    Parameters
    ----------
    x: numpy array
        The time series.
    freq: int
        Frequency of the time series

    Returns
    -------
    dict
        Dict with calculated features.
    """
    midline = np.median(x)
    ab = x <= midline
    lenx = len(x)
    p1 = ab[:(lenx-1)]
    p2 = ab[1:]
    cross = (p1 & (~p2)) | (p2 & (~p1))

    return {'crossing_points': cross.sum()}

def flat_spots(x, freq=None):
    """Flat spots.

    Parameters
    ----------
    x: numpy array
        The time series.
    freq: int
        Frequency of the time series

    Returns
    -------
    dict
        Dict with calculated features.
    """
    try:
        cutx = pd.cut(x, bins=10, include_lowest=True, labels=False) + 1
    except:
        return {'flat_spots': np.nan}

    rlex = np.array([sum(1 for i in g) for k,g in groupby(cutx)]).max()

    return {'flat_spots': rlex}

def heterogeneity(x, freq=None):
    """Heterogeneity.

    Parameters
    ----------
    x: numpy array
        The time series.
    freq: int
        Frequency of the time series

    Returns
    -------
    dict
        Dict with calculated features.
    """
    if freq is None:
        m = 1
    else:
        m = freq

    size_x = len(x)
    order_ar = min(size_x-1, np.floor(10*np.log10(size_x))).astype(int) # Defaults for
    try:
        x_whitened = AR(x).fit(maxlag = order_ar, ic = 'aic', trend='c').resid
    except:
        x_whitened = AR(x).fit(maxlag = order_ar, ic = 'aic', trend='nc').resid

    # arch and box test
    x_archtest = arch_stat(x_whitened, m)['arch_lm']
    LBstat = (acf(x_whitened**2, nlags=12, fft=False)[1:]**2).sum()

    #Fit garch model
    garch_fit = arch_model(x_whitened, vol='GARCH', rescale=False).fit(disp='off')

    # compare arch test before and after fitting garch
    garch_fit_std = garch_fit.resid
    x_garch_archtest = arch_stat(garch_fit_std, m)['arch_lm']

    # compare Box test of squared residuals before and after fittig.garch
    LBstat2 = (acf(garch_fit_std**2, nlags=12, fft=False)[1:]**2).sum()

    output = {
        'arch_acf': LBstat,
        'garch_acf': LBstat2,
        'arch_r2': x_archtest,
        'garch_r2': x_garch_archtest
    }

    return output

def series_length(x, freq=None):
    """Series length.

    Parameters
    ----------
    x: numpy array
        The time series.
    freq: int
        Frequency of the time series

    Returns
    -------
    dict
        Dict with calculated features.
    """

    return {'series_length': len(x)}

def unitroot_kpss(x, freq=None):
    """Unit root kpss.

    Parameters
    ----------
    x: numpy array
        The time series.
    freq: int
        Frequency of the time series

    Returns
    -------
    dict
        Dict with calculated features.
    """
    n = len(x)
    nlags = int(4 * (n / 100)**(1 / 4))

    try:
        test_kpss, _, _, _ = kpss(x, nlags=nlags)
    except:
        test_kpss = np.nan

    return {'unitroot_kpss': test_kpss}

def unitroot_pp(x, freq=None):
    """Unit root pp.

    Parameters
    ----------
    x: numpy array
        The time series.
    freq: int
        Frequency of the time series

    Returns
    -------
    dict
        Dict with calculated features.
    """
    try:
        test_pp = ur_pp(x)
    except:
        test_pp = np.nan

    return {'unitroot_pp': test_pp}


def nonlinearity(x, freq=None):
    """Nonlinearity.

    Parameters
    ----------
    x: numpy array
        The time series.
    freq: int
        Frequency of the time series

    Returns
    -------
    dict
        Dict with calculated features.
    """
    try:
        test = terasvirta_test(x)
        test = 10*test/len(x)
    except:
        test = np.nan

    return {'nonlinearity': test}

def frequency(x, freq=None):
    """Frequency.

    Parameters
    ----------
    x: numpy array
        The time series.
    freq: int
        Frequency of the time series

    Returns
    -------
    dict
        Dict with calculated features.
    """
    if freq is None:
        m = 1
    else:
        m = freq

    return {'frequency': m}

def stl_features(x, freq=None):
    """Calculates seasonal trend using loess features.

    Parameters
    ----------
    x: numpy array
        The time series.
    freq: int
        Frequency of the time series

    Returns
    -------
    dict
        Dict with calculated features.
    """
    if freq is None:
        m = 1
    else:
        m = freq
    nperiods = int(m > 1)
    # STL fits
    if m > 1:
        try:
            stlfit = STL(np.array(x), m, 13).fit()
        except:
            output = {
                'nperiods': nperiods,
                'seasonal_period': m,
                'trend': np.nan,
                'spike': np.nan,
                'linearity': np.nan,
                'curvature': np.nan,
                'e_acf1': np.nan,
                'e_acf10': np.nan
            }

            return output

        trend0 = stlfit.trend
        remainder = stlfit.resid
        seasonal = stlfit.seasonal
    else:
        deseas = np.array(x)
        t = np.arange(len(x))+1
        try:
            trend0 = supersmoother(t, deseas)
        except:
            output = {
                'nperiods': nperiods,
                'seasonal_period': m,
                'trend': np.nan,
                'spike': np.nan,
                'linearity': np.nan,
                'curvature': np.nan,
                'e_acf1': np.nan,
                'e_acf10': np.nan
            }

            return output
        remainder = deseas - trend0
        seasonal = np.zeros(len(x))

    # De-trended and de-seasonalized data
    detrend = x - trend0
    deseason = x - seasonal
    fits = x - remainder

    # Summay stats
    n = len(x)
    varx = np.nanvar(x, ddof=1)
    vare = np.nanvar(remainder, ddof=1)
    vardetrend = np.nanvar(detrend, ddof=1)
    vardeseason = np.nanvar(deseason, ddof=1)

    #Measure of trend strength
    if varx < np.finfo(float).eps:
        trend = 0
    elif (vardeseason/varx < 1e-10):
        trend = 0
    else:
        trend = max(0, min(1, 1 - vare/vardeseason))

    # Measure of seasonal strength
    if m > 1:
        if varx < np.finfo(float).eps:
            season = 0
        elif np.nanvar(remainder + seasonal, ddof=1) < np.finfo(float).eps:
            season = 0
        else:
            season = max(0, min(1, 1 - vare/np.nanvar(remainder + seasonal, ddof=1)))

        peak = (np.argmax(seasonal)+1) % m
        peak = m if peak == 0 else peak

        trough = (np.argmin(seasonal)+1) % m
        trough = m if trough == 0 else trough

    # Compute measure of spikiness
    d = (remainder - np.nanmean(remainder))**2
    varloo = (vare*(n-1)-d)/(n-2)
    spike = np.nanvar(varloo, ddof=1)

    # Compute measures of linearity and curvature
    time = np.arange(n) + 1
    poly_m = poly(time, 2)
    time_x = sm.add_constant(poly_m)
    coefs = sm.OLS(trend0, time_x).fit().params

<<<<<<< HEAD
    linearity = coefs[1] if len(coefs) > 1 else np.nan
    curvature = -coefs[2] if len(coefs) > 2 else np.nan
=======
    linearity = coefs[1]
    curvature = -coefs[2]
>>>>>>> a550fcb6

    # ACF features
    acfremainder = acf_features(remainder, m)

    # Assemble features
    output = {
        'nperiods': nperiods,
        'seasonal_period': m,
        'trend': trend,
        'spike': spike,
        'linearity': linearity,
        'curvature': curvature,
        'e_acf1': acfremainder['x_acf1'],
        'e_acf10': acfremainder['x_acf10']
    }

    if m>1:
        output['seasonal_strength'] = season
        output['peak'] = peak
        output['trough'] = trough

    return output

def sparsity(x, freq=None):
    """Sparsity.

    Parameters
    ----------
    x: numpy array
        The time series.
    freq: int
        Frequency of the time series

    Returns
    -------
    dict
        Dict with calculated features.
    """

    return {'sparsity': np.mean(x == 0)}

def intervals(x, freq=None):
    """Intervals with demand.

    Parameters
    ----------
    x: numpy array
        The time series.
    freq: int
        Frequency of the time series

    Returns
    -------
    dict
        Dict with calculated features.
    """
    x[x>0] = 1

    y = [sum(val) for keys, val in groupby(x, key=lambda k: k != 0) if keys != 0]
    y = np.array(y)

    return {'intervals_mean': np.mean(y), 'intervals_sd': np.std(y, ddof=1)}

def arch_stat(x, freq=None, lags=12, demean=True):
    """Arch model features.

    Parameters
    ----------
    x: numpy array
        The time series.
    freq: int
        Frequency of the time series

    Returns
    -------
    dict
        Dict with calculated features.
    """
    if len(x) <= lags+1:
        return {'arch_lm': np.nan}
    if demean:
        x -= np.mean(x)

    size_x = len(x)
    mat = embed(x**2, lags+1)
    X = mat[:,1:]
    y = np.vstack(mat[:, 0])

    try:
        r_squared = LinearRegression().fit(X, y).score(X, y)
    except:
        r_squared = np.nan

    return {'arch_lm': r_squared}

def hurst(x, freq=None):
    """Hurst index.

    Parameters
    ----------
    x: numpy array
        The time series.
    freq: int
        Frequency of the time series

    Returns
    -------
    dict
        Dict with calculated features.
    """
    try:
        hurst_index = hurst_exponent(x)
    except:
        hurst_index = np.nan

    return {'hurst': hurst_index}

def guerrero(x, freq, lower=-1, upper=2):
    """Applies Guerrero's (1993) method to select the lambda which minimises the
    coefficient of variation for subseries of x.

    Parameters
    ----------
    x: numpy array
        The time series.
    freq: int
        Frequency of the time series.
    lower: float
        The lower bound for lambda.
    upper: float
        The upper bound for lambda.

    Returns
    -------
    dict
        Dict with calculated feature.

    References
    ----------
        Guerrero, V.M. (1993) Time-series analysis supported by power transformations.
        Journal of Forecasting, 12, 37–48.
    """
    func_to_min = lambda lambda_par: lambda_coef_var(lambda_par, x=x, period=freq)

    min_ = minimize_scalar(func_to_min, bounds=[lower, upper])
    min_ = min_['fun']

    return {'guerrero': min_}

# Main functions
def _get_feats(index, ts, freq, scale=True,
              features = [acf_features, arch_stat, crossing_points,
                          entropy, flat_spots, heterogeneity, holt_parameters,
                          lumpiness, nonlinearity, pacf_features, stl_features,
                          stability, hw_parameters, unitroot_kpss, unitroot_pp,
                          series_length, hurst]):

    if isinstance(ts, pd.DataFrame):
        assert 'y' in ts.columns
        ts = ts['y'].values

    if isinstance(ts, pd.Series):
        ts = ts.values

    if scale:
        ts = scalets(ts)

    c_map = ChainMap(*[dict_feat for dict_feat in [func(ts, freq) for func in features]])

    return pd.DataFrame(dict(c_map), index = [index])

def tsfeatures(
            ts,
            freq,
            features = [acf_features, arch_stat, crossing_points,
                        entropy, flat_spots, heterogeneity, holt_parameters,
                        lumpiness, nonlinearity, pacf_features, stl_features,
                        stability, hw_parameters, unitroot_kpss, unitroot_pp,
                        series_length, hurst],
            scale = True,
            threads = None
    ):
    """Calculates features for time series.

    Parameters
    ----------
    ts: pandas df
        Pandas DataFrame with columns ['unique_id', 'ds', 'y']
    freq: int
        Frequency of the time series.
    features: iterable
        Iterable of features functions.
    scale: bool
        Whether (mean-std)scale data.
    threads: int
        Number of threads to use. Use None (default) for parallel processing.

    Returns
    -------
    pandas df
        Pandas DataFrame where each column is a feature and each row
        a time series.
    """

    partial_get_feats = partial(_get_feats, freq=freq, scale=scale, features=features)

    with mp.Pool(threads) as pool:
        ts_features = pool.starmap(partial_get_feats, ts.groupby('unique_id'))

    feat_df = pd.concat(ts_features)

    return feat_df<|MERGE_RESOLUTION|>--- conflicted
+++ resolved
@@ -11,24 +11,19 @@
 
 from itertools import groupby
 from collections import ChainMap
-<<<<<<< HEAD
 from statsmodels.tsa.seasonal import STL
 
 import statsmodels.api as sm
-=======
 from functools import partial
-from rstl import STL
 from arch import arch_model
 from supersmoother import supersmoother
 from sklearn.linear_model import LinearRegression
->>>>>>> a550fcb6
 from statsmodels.tsa.stattools import acf, pacf, kpss
 from statsmodels.tsa.ar_model import AR
 from statsmodels.tsa.holtwinters import ExponentialSmoothing
 from statsmodels.tsa.api import Holt
 from scipy.optimize import minimize_scalar
 
-<<<<<<< HEAD
 from entropy import spectral_entropy
 import multiprocessing as mp
 
@@ -41,14 +36,12 @@
 from tsfeatures.utils_ts import poly, embed, scalets
 from tsfeatures.custom_tests import terasvirta_test, sample_entropy, \
                                     hurst_exponent, ur_pp
-=======
 from tsfeatures.utils import (
     poly, embed, scalets,
     terasvirta_test, sample_entropy,
     hurst_exponent, ur_pp,
     lambda_coef_var
 )
->>>>>>> a550fcb6
 
 np.seterr(divide='ignore', invalid='ignore')
 
@@ -674,13 +667,8 @@
     time_x = sm.add_constant(poly_m)
     coefs = sm.OLS(trend0, time_x).fit().params
 
-<<<<<<< HEAD
     linearity = coefs[1] if len(coefs) > 1 else np.nan
     curvature = -coefs[2] if len(coefs) > 2 else np.nan
-=======
-    linearity = coefs[1]
-    curvature = -coefs[2]
->>>>>>> a550fcb6
 
     # ACF features
     acfremainder = acf_features(remainder, m)
